"""
Test the advanced multilinear algebra operations between torchtt.TT objects.
Some operations (matvec for large ranks and elemntwise division) can be only computed using optimization (AMEN and DMRG).
"""
import unittest
import torchtt as tntt
import torch as tn
import numpy as np


def err_rel(t, ref): return tn.linalg.norm(t-ref).numpy() / \
    tn.linalg.norm(ref).numpy() if ref.shape == t.shape else np.inf


class TestLinalgAdvanced(unittest.TestCase):

    basic_dtype = tn.float64
<<<<<<< HEAD

=======
    
    def test_dmrg_hadamard(self):
        """
        Test hadamard product using DMRG.
        """
        n = 32
        z = tntt.random([n]*8,[1]+7*[3]+[1], dtype = tn.float64)
        zm = z + z
        
        x = tntt.random([n]*8,[1]+7*[5]+[1], dtype = tn.float64)
        xm = x + x
        xm = xm + xm
        
        # conventional method 
        y = 8 * (z * x).round(1e-12)
        
        yf = tntt.dmrg_hadamard(zm, xm, eps = 1e-12, verb = False)
        
        rel_error = (y-yf).norm().numpy()/y.norm().numpy()
        
        self.assertLess(rel_error,1e-12,"DMRG elementwise multiplication.")
        
        
>>>>>>> 245e0024
    def test_dmrg_matvec(self):
        """
        Test the fast matrix vector product using DMRG iterations.
        """
        n = 32
        A = tntt.random([(n, n)]*8, [1]+7*[3]+[1], dtype=tn.complex128)
        Am = A + A

        x = tntt.random([n]*8, [1]+7*[5]+[1], dtype=tn.complex128)
        xm = x + x
        xm = xm + xm

        # conventional method
        y = 8 * (A @ x).round(1e-12)

        # dmrg matvec
        yf = Am.fast_matvec(xm)

        rel_error = (y-yf).norm().numpy()/y.norm().numpy()
<<<<<<< HEAD

        self.assertLess(rel_error, 1e-12, "DMRG matrix vector problem.")

=======
        
        self.assertLess(rel_error,1e-12,"DMRG matrix vector problem: square matrix.")
        
        n = 32
        A = tntt.random([(n+2,n)]*8,[1]+7*[3]+[1], dtype = tn.complex128)
        Am = A + A 
        
        x = tntt.random([n]*8,[1]+7*[5]+[1], dtype = tn.complex128)
        xm = x + x
        xm = xm + xm
 
        # conventional method 
        y = 8 * (A @ x).round(1e-12)

        # dmrg matvec
        yf = Am.fast_matvec(xm)

        rel_error = (y-yf).norm().numpy()/y.norm().numpy()
        
        self.assertLess(rel_error,1e-12,"DMRG matrix vector problem: not square matrix.")
      
>>>>>>> 245e0024
    def test_amen_division(self):
        """
        Test the division between tensors performed with AMEN optimization.
        """
        N = [7, 8, 9, 10]
        xs = tntt.meshgrid(
            [tn.linspace(0, 1, n, dtype=self.basic_dtype) for n in N])
        x = xs[0]+xs[1]+xs[2]+xs[3]+xs[1]*xs[2]+(1-xs[3])*xs[2]+1
        x = x.round(0)
        y = tntt.ones(x.N, dtype=self.basic_dtype)

        a = y/x
        b = 1/x
        c = tn.tensor(1.0)/x

        self.assertLess(err_rel(a.full(), y.full()/x.full()),
                        1e-11, "AMEN division problem: TT and TT.")
        self.assertLess(err_rel(b.full(), 1/x.full()), 1e-11,
                        "AMEN division problem: scalar and TT.")
        self.assertLess(err_rel(c.full(), 1/x.full()), 1e-11,
                        "AMEN division problem: scalar and TT part 2.")

    def test_amen_division_preconditioned(self):
        """
        Test the elemntwise division using AMEN (use preconditioner for the local subsystem).
        """
        N = [7, 8, 9, 10]
        xs = tntt.meshgrid(
            [tn.linspace(0, 1, n, dtype=self.basic_dtype) for n in N])
        x = xs[0]+xs[1]+xs[2]+xs[3]+xs[1]*xs[2]+(1-xs[3])*xs[2]+1
        x = x.round(0)
        y = tntt.ones(x.N)

        a = tntt.elementwise_divide(y, x, preconditioner='c')

        self.assertLess(err_rel(a.full(), y.full()/x.full()), 1e-11,
                        "AMEN division problem (preconditioner): TT and TT.")

    def test_amen_mv(self):
        """
        Thet the AMEn matvec.
        """

        A = tntt.randn([(3, 4), (5, 6), (7, 8), (2, 3)], [1, 2, 2, 3, 1])
        x = tntt.randn([4, 6, 8, 3], [1, 4, 3, 3, 1])

        Cr = 25 * A @ x

        A = A + A + A + A + A
        x = x + x + x + x + x

        C = tntt.amen_mv(A, x)

        self.assertLess((C-Cr).norm()/Cr.norm(), 1e-11, "AMEN matvec.")

    def test_amen_mm(self):
        """
        Thet the AMEn matmat.
        """

        A = tntt.randn([(3, 4), (5, 6), (7, 8), (2, 3)], [1, 2, 2, 3, 1])
        B = tntt.randn([(4, 2), (6, 4), (8, 5), (3, 7)], [1, 4, 3, 3, 1])

        Cr = 25 * A @ B

        A = A + A + A + A + A
        B = B + B + B + B + B

        C = tntt.amen_mm(A, B)

        self.assertLess((C-Cr).norm()/Cr.norm(), 1e-11, "AMEN matmul.")


if __name__ == '__main__':
    unittest.main()<|MERGE_RESOLUTION|>--- conflicted
+++ resolved
@@ -15,9 +15,6 @@
 class TestLinalgAdvanced(unittest.TestCase):
 
     basic_dtype = tn.float64
-<<<<<<< HEAD
-
-=======
     
     def test_dmrg_hadamard(self):
         """
@@ -39,9 +36,7 @@
         rel_error = (y-yf).norm().numpy()/y.norm().numpy()
         
         self.assertLess(rel_error,1e-12,"DMRG elementwise multiplication.")
-        
-        
->>>>>>> 245e0024
+
     def test_dmrg_matvec(self):
         """
         Test the fast matrix vector product using DMRG iterations.
@@ -61,11 +56,6 @@
         yf = Am.fast_matvec(xm)
 
         rel_error = (y-yf).norm().numpy()/y.norm().numpy()
-<<<<<<< HEAD
-
-        self.assertLess(rel_error, 1e-12, "DMRG matrix vector problem.")
-
-=======
         
         self.assertLess(rel_error,1e-12,"DMRG matrix vector problem: square matrix.")
         
@@ -87,7 +77,6 @@
         
         self.assertLess(rel_error,1e-12,"DMRG matrix vector problem: not square matrix.")
       
->>>>>>> 245e0024
     def test_amen_division(self):
         """
         Test the division between tensors performed with AMEN optimization.
