"""
Test the basic multilinear algebra operations between torchtt.TT objects.
"""
import unittest
import torchtt as tntt
import torch as tn
import numpy as np

err_rel = lambda t, ref :  (tn.linalg.norm(t-ref).numpy() / tn.linalg.norm(ref).numpy() if tn.linalg.norm(ref).numpy()>0 else tn.linalg.norm(t-ref).numpy() ) if ref.shape == t.shape else np.inf
   
            
class TestLinalg(unittest.TestCase):

    basic_dtype = tn.complex128
     
    def test_add(self):
        '''
        Test the addition operator 
        '''
        N = [10,8,6,9,12]
       
        x = tntt.random(N,[1,3,4,5,6,1], dtype = self.basic_dtype)
        y = tntt.random(N,[1,2,4,5,4,1], dtype = self.basic_dtype)
        z = tntt.random(N,[1,2,2,2,2,1], dtype = self.basic_dtype)
        const = 3.1415926535
      
        X = x.full()
        Y = y.full()
        Z = z.full()
      
        w = x+y+z
        t = const+(const+x)+const
      
        W = X+Y+Z
        T = const+(const+X)+const
      
        self.assertTrue(err_rel(w.full(),W)<1e-14,'Addition error 1')
        self.assertTrue(err_rel(t.full(),T)<1e-14,'Addition error 2')

        M = tntt.random([(5,6),(7,8),(9,10)],[1,5,5,1])
        P = tntt.random([(5,6),(7,8),(9,10)],[1,2,20,1])
      
        Q = M+P+P+M
        Qr = M.full()+P.full()+P.full()+M.full()
      
        self.assertTrue(err_rel(Q.full(),Qr)<1e-14,'Addition error 2: TT-matrix')
        
        # test broadcasting
        
        x = tntt.random([2,3,4,5,6],[1,2,4,8,4,1], dtype = self.basic_dtype)
        y = tntt.random([    4,5,6],[1,2,2,1], dtype = self.basic_dtype)
        xr = x.full()
        yr = y.full()
        
        z = x+y
        zr = xr+yr
        self.assertLess(err_rel(z.full(),zr),1e-13,"Addition broadcasting error 1: TT-tensors.")
        
        x = tntt.random([2,3,4,5,6],[1,2,4,8,4,1], dtype = self.basic_dtype)
        y = tntt.random([    1,1,6],[1,2,2,1], dtype = self.basic_dtype)
        xr = x.full()
        yr = y.full()
        
        z = x+y
        zr = xr+yr
        self.assertLess(err_rel(z.full(),zr),1e-13,"Addition broadcasting error 2: TT-tensors.")

        x = tntt.random([2,3,4,5,6],[1,2,4,8,4,1], dtype = self.basic_dtype)
        y = tntt.random([        1],[1,1], dtype = self.basic_dtype)
        xr = x.full()
        yr = y.full()
        
        z = x+y
        zr = xr+yr
        self.assertLess(err_rel(z.full(),zr),1e-13,"Addition broadcasting error 3: TT-tensors.")
        
        
        x = tntt.random([2,3,4,5,6],[1,2,4,8,4,1], dtype = self.basic_dtype)
        y = tntt.random([1,1,4,5,6],[1,2,4,8,4,1], dtype = self.basic_dtype)
        xr = x.full()
        yr = y.full()
        
        z = x+y
        zr = xr+yr
        self.assertLess(err_rel(z.full(),zr),1e-13,"Addition broadcasting error 4: TT-tensors.")
      
    def test_sub(self):
        '''
        Test the subtraction operator. 
        '''
        N = [10,8,6,9,12]
       
        x = tntt.random(N,[1,3,4,5,6,1], dtype = self.basic_dtype)
        y = tntt.random(N,[1,2,4,5,4,1], dtype = self.basic_dtype)
        z = tntt.random(N,[1,2,2,2,2,1], dtype = self.basic_dtype)
        const = 3.1415926535
      
        X = x.full()
        Y = y.full()
        Z = z.full()
      
        w = -x+y-z
        t = const+(const-x)-const
      
        W = -X+Y-Z
        T = const+(const-X)-const
      
        self.assertTrue(err_rel(w.full(),W)<1e-14,'Subtraction error 1')
        self.assertTrue(err_rel(t.full(),T)<1e-14,'Subtraction error 2')

        M = tntt.random([(5,6),(7,8),(9,10)],[1,5,5,1])
        P = tntt.random([(5,6),(7,8),(9,10)],[1,2,20,1])
      
        Q = -M+P-P-M
        Qr = -M.full()+P.full()-P.full()-M.full()
      
        self.assertTrue(err_rel(Q.full(),Qr)<1e-14,'Subtraction error 2: TT-matrix')

        # test broadcasting
        
        x = tntt.random([2,3,4,5,6],[1,2,4,8,4,1], dtype = self.basic_dtype)
        y = tntt.random([    4,5,6],[1,2,2,1], dtype = self.basic_dtype)
        xr = x.full()
        yr = y.full()
        
        z = x-y
        zr = xr-yr
        self.assertLess(err_rel(z.full(),zr),1e-13,"Subtraction broadcasting error 1: TT-tensors.")
        
        x = tntt.random([2,3,4,5,6],[1,2,4,8,4,1], dtype = self.basic_dtype)
        y = tntt.random([    1,1,6],[1,2,2,1], dtype = self.basic_dtype)
        xr = x.full()
        yr = y.full()
        
        z = x-y
        zr = xr-yr
        self.assertLess(err_rel(z.full(),zr),1e-13,"Subtraction broadcasting error 2: TT-tensors.")

        x = tntt.random([2,3,4,5,6],[1,2,4,8,4,1], dtype = self.basic_dtype)
        y = tntt.random([        1],[1,1], dtype = self.basic_dtype)
        xr = x.full()
        yr = y.full()
        
        z = x-y
        zr = xr-yr
        self.assertLess(err_rel(z.full(),zr),1e-13,"Subtraction broadcasting error 3: TT-tensors.")
        
        
        x = tntt.random([2,3,4,5,6],[1,2,4,8,4,1], dtype = self.basic_dtype)
        y = tntt.random([1,1,4,5,6],[1,2,4,8,4,1], dtype = self.basic_dtype)
        xr = x.full()
        yr = y.full()
        
        z = x-y
        zr = xr-yr
        self.assertLess(err_rel(z.full(),zr),1e-13,"Subtraction broadcasting error 4: TT-tensors.")

    def test_mult(self):
        """
        Test the pointwise multiplication between TT-objects.
        """
        A = tntt.random([(5,6),(7,8),(9,10),(4,5)],[1,5,5,3,1], dtype = self.basic_dtype)
        B = tntt.random([(5,6),(7,8),(9,10),(4,5)],[1,5,5,3,1], dtype = self.basic_dtype)
        Ar = A.full()
        Br = B.full()
        x = tntt.random([2,3,4,5,6],[1,2,4,8,4,1], dtype = self.basic_dtype)
        y = tntt.random([2,3,4,5,6],[1,2,5,6,2,1], dtype = self.basic_dtype)
        xr = x.full()
        yr = y.full()
        c = 2.5

        z = c*x*(-y*c)
        zr = c*xr*(-yr*c)

        self.assertLess(err_rel(z.full(), zr), 1e-13, "Multiplication error: TT-tensors.")
        
        C = c*A*(B*c)
        Cr = c*Ar*(Br*c)

        self.assertLess(err_rel(C.full(),Cr), 1e-13, "Multiplication error: TT-matrices.")
          
        z = 0*x
        zr = 0*xr
        self.assertLess(err_rel(z.full(),zr), 1e-13, "Multiplication error: TT-tensor 0 with scalar.")
        self.assertEqual(z.R, [1,1,1,1,1,1], "Multiplication error: TT-tensor 0 with scalar.")
        
        C = 0*A
        Cr = 0*Ar
        self.assertLess(err_rel(C.full(),Cr), 1e-13, "Multiplication error: TT-matrix 0 with scalar.")
        self.assertEqual(C.R, [1,1,1,1,1], "Multiplication error: TT-matrix 0 with scalar.")
        
        # test broadcasting
        
        x = tntt.random([2,3,4,5,6],[1,2,4,8,4,1], dtype = self.basic_dtype)
        y = tntt.random([    4,5,6],[1,2,2,1], dtype = self.basic_dtype)
        xr = x.full()
        yr = y.full()
        
        z = x*y
        zr = xr*yr
        self.assertLess(err_rel(z.full(),zr),1e-13,"Multiplication broadcasting error 1: TT-tensors.")
        
        x = tntt.random([2,3,4,5,6],[1,2,4,8,4,1], dtype = self.basic_dtype)
        y = tntt.random([    1,1,6],[1,2,2,1], dtype = self.basic_dtype)
        xr = x.full()
        yr = y.full()
        
        z = x*y
        zr = xr*yr
        self.assertLess(err_rel(z.full(),zr),1e-13,"Multiplication broadcasting error 2: TT-tensors.")

        x = tntt.random([2,3,4,5,6],[1,2,4,8,4,1], dtype = self.basic_dtype)
        y = tntt.random([        1],[1,1], dtype = self.basic_dtype)
        xr = x.full()
        yr = y.full()
        
        z = x*y
        zr = xr*yr
        self.assertLess(err_rel(z.full(),zr),1e-13,"Multiplication broadcasting error 3: TT-tensors.")
        
        
        x = tntt.random([2,3,4,5,6],[1,2,4,8,4,1], dtype = self.basic_dtype)
        y = tntt.random([1,1,4,5,6],[1,2,4,8,4,1], dtype = self.basic_dtype)
        xr = x.full()
        yr = y.full()
        
        z = x*y
        zr = xr*yr
        self.assertLess(err_rel(z.full(),zr),1e-13,"Multiplication broadcasting error 4: TT-tensors.")
        
    def test_matmult(self):
        """
        Test the matrix multiplication operations.
        """

        A = tntt.random([(5,6),(7,8),(4,5)],[1,5,3,1], dtype = self.basic_dtype)
        B = tntt.random([(5,6),(7,8),(4,5)],[1,5,3,1], dtype = self.basic_dtype).t()
        x = tntt.randn([5,7,4],[1,3,2,1], dtype = self.basic_dtype)
        y = tntt.randn([6,8,5],[1,1,2,1], dtype = self.basic_dtype)

        A_ref = A.full()
        B_ref = B.full()
        x_ref = x.full()
        y_ref = y.full()

        # matrix matrix
        C = A@B
        C_ref = tn.einsum('ijkabc,abcmno->ijkmno', A_ref, B_ref)
        self.assertLess(err_rel(C.full(),C_ref),1e-13,"torchtt.TT.__matmul__() error: 2 TT matrices.")

        # matrix vector 
        z = B@x
        z_ref = tn.einsum('abcijk,ijk->abc', B_ref, x_ref)
        self.assertLess(err_rel(C.full(),C_ref),1e-13,"torchtt.TT.__matmul__() error: TT matrix with TT vecotr.")


    def test_matvecdense(self):
        """
        Test the multiplication between a TT-matrix and a dense tensor

        """

        A = tntt.random([(5,6),(7,8),(9,10),(4,5)],[1,5,5,3,1], dtype = self.basic_dtype)

        x = tn.rand([6,8,10,5], dtype = self.basic_dtype)
        y = A @ x
        yr = tn.einsum('abcdijkl,ijkl->abcd', A.full(), x)
        self.assertLess(err_rel(y,yr),1e-14,'Dense matvec error 1.')

        x = tn.rand([32,4,33,6,8,10,5], dtype = self.basic_dtype)
        y = A @ x
        yr = tn.einsum('abcdijkl,mnoijkl->mnoabcd',A.full(), x)
        self.assertEqual(y.shape,yr.shape,'Dense matvec shape mismatch.')
        self.assertLess(err_rel(y,yr),1e-14,'Dense matvec error 2.')

        x = tn.rand([1,22,6,8,10,5], dtype = self.basic_dtype)
        y = A @ x
        yr = tn.einsum('abcdijkl,nmijkl->nmabcd',A.full(), x)
        self.assertEqual(y.shape,yr.shape,'Dense matvec shape mismatch.')
        self.assertLess(err_rel(y,yr),1e-14,'Dense matvec error 2.')

    def test_mode_product(self):
        """
        Test the n-mode tensor product.
        """

        x = tntt.randn([2,3,4,5,6], [1,3,3,3,3,1], dtype = self.basic_dtype)
        M1 = tn.rand((8,3), dtype = self.basic_dtype)
        M2 = tn.rand((7,2), dtype = self.basic_dtype)
        M3 = tn.rand((10,5), dtype = self.basic_dtype)
        
        y = x.mprod(M1, 1)
        yr = tn.einsum('ijklm,aj->iaklm',x.full(),M1)
        self.assertLess(err_rel(y.full(),yr),1e-14,'torchtt.tt.mprod() error: case 1.')

        z = x.mprod([M2, M3], [0, 3])
        zr = tn.einsum('ijklm,ai,bl->ajkbm', x.full(), M2, M3)
        self.assertLess(err_rel(z.full(),zr),1e-14,'torchtt.tt.mprod() error: case 2.')


    def test_dot(self):
        '''
        Test the dot product between TT tensors.
        '''

        a = tntt.random([4,5,6,7,8,9],[1,2,10,16,20,7,1], dtype = self.basic_dtype)
        b = tntt.random([4,5,6,7,8,9],[1,3,4,10,10,4,1], dtype = self.basic_dtype)
        c = tntt.random([5,7,9],[1,2,7,1], dtype = self.basic_dtype)
        d = tntt.random([4,5,9],[1,2,2,1], dtype = self.basic_dtype)

        x = tntt.dot(a,b)
        y = tntt.dot(a,c,[1,3,5])
        z = tntt.dot(b,d,[0,1,5])
        
        self.assertLess(err_rel(x,tn.einsum('abcdef,abcdef->',a.full(),tn.conj(b.full()))), 1e-12, 'Dot product error. Test: equal sized tensors.')
        self.assertLess(err_rel(y.full(),tn.einsum('abcdef,bdf->ace',a.full(),tn.conj(c.full()))), 1e-12, 'Dot product error. Test: different sizes 1.')
        self.assertLess(err_rel(z.full(),tn.einsum('abcdef,abf->cde',b.full(),tn.conj(d.full()))), 1e-12, 'Dot product error. Test: different sizes 2.')
        
    def test_sum(self):
        '''
        Test the sum method.
        '''
        a = tntt.random([4,5,6,7,8],[1,2,10,16,7,1], dtype = self.basic_dtype)
        
        afull = a.full()
        
        self.assertLess(err_rel(a.sum(),afull.sum()), 1e-13, "Test TT.sum() error 1.")


    def test_kron(self):
        '''
        Test the Kronecker product.
        ''' 
        a = tntt.random([5,7,9],[1,2,7,1], dtype = self.basic_dtype)
        b = tntt.random([4,5,9],[1,2,2,1], dtype = self.basic_dtype)
        
        c = a**b
        self.assertLess(err_rel(c.full(),tn.einsum('abc,def->abcdef',a.full(),b.full())), 1e-12, 'Kronecker product error: 2 tensors.')

        A = tntt.random([(2,3),(4,5)],[1,2,1], dtype = self.basic_dtype)
        B = tntt.random([(3,3),(4,2)],[1,3,1], dtype = self.basic_dtype)
        
        C = A**B
        self.assertLess(err_rel(C.full(),tn.einsum('abcd,mnop->abmncdop',A.full(),B.full())), 1e-12, 'Kronecker product error: 2 tensor operators.')
        
        c = a**None
        self.assertLess(err_rel(a.full(),c.full()),1e-14,'Kronecker product error: tensor and None.')
        
        c = a**tntt.ones([])
        self.assertLess(err_rel(a.full(),c.full()),1e-14,'Kronecker product error: tensor and None.')
      
      
    def test_combination(self):
        '''
        Test sequence of linear algebra operations.
        '''
      
        x = tntt.random([4,7,13,14,19],[1,2,10,13,10,1], dtype = self.basic_dtype)
        y = tntt.random([4,7,13,14,19],[1,2,4,2,4,1], dtype = self.basic_dtype)
       
        x = x/x.norm()
        y = y/y.norm()
        
        z = x*x-2*x*y+y*y
        u = (x-y)*(x-y)
        norm = (z-u).norm()
        
        self.assertLess(norm.numpy(),1e-14,"Error: Multiple operations. Part 1 fails.")
  
    def test_slicing(self):
        '''
        Test the slicing operator.
        '''
      
        # print('Testing: Slicing of a tensor.')
      
        # TT-tensor
        cores = [tn.rand([1,9,3], dtype = self.basic_dtype),tn.rand([3,10,4], dtype = self.basic_dtype),tn.rand([4,15,5], dtype = self.basic_dtype),tn.rand([5,15,1], dtype = self.basic_dtype)]
        Att = tntt.TT(cores)
        A = Att.full()
      
        self.assertLess(err_rel(A[1,2,3,4],Att[1,2,3,4]), 1e-15 , "Tensor slicing error: slice to a scalar.")
        self.assertLess(err_rel(A[1:3,2:4,3:10,4],Att[1:3,2:4,3:10,4].full()), 1e-15 , "Tensor slicing error: eliminate some dimension.")
        self.assertLess(err_rel(A[1,:,3,4],Att[1,:,3,4].full()), 1e-15, "Tensor slicing error: slice to 1d." )
        self.assertLess(err_rel(A[None,:,2,:,None,4,None],Att[None,:,2,:,None,4,None].full()) , 1e-15 , "Tensor slicing error: add dimensions.")
        self.assertLess(err_rel(A[None,None,1,2,2,None,4,None,None],Att[None,None,1,2,2,None,4,None,None].full()) , 1e-15 , "Tensor slicing error: add more dimensions.")
        self.assertLess(err_rel(A[...,1,1],Att[...,1,1].full()) , 1e-15 , "Tensor slicing error: Ellipsis in the beginning.")
        self.assertLess(err_rel(A[1,...],Att[1,...].full()) , 1e-15 , "Tensor slicing error: ellipsis in the end.")
        self.assertLess(err_rel(A[...],Att[...].full()) , 1e-15 , "Tensor slicing error: ellipsis only.")
        self.assertLess(err_rel(A[None,None,...],Att[None,None,...].full()) , 1e-15 , "Tensor slicing error: ellipsis and None only.")
        self.assertLess(err_rel(A[...,None],Att[...,None].full()) , 1e-15 , "Tensor slicing error: None and ellipsis only.")
        
        # TT-matrix
        cores = [tn.rand([1,9,8,3], dtype = self.basic_dtype),tn.rand([3,10,9,4], dtype = self.basic_dtype),tn.rand([4,15,14,5], dtype = self.basic_dtype),tn.rand([5,15,10,1], dtype = self.basic_dtype)]
        Att = tntt.TT(cores)
        A = Att.full()
      
        self.assertLess(err_rel(A[1,2,3,4,5,4,3,2],Att[1,2,3,4,5,4,3,2]), 1e-15 , "Tensor slicing error: TT matrix slice to scalar." )
        self.assertLess(err_rel(A[1:3,1:3,1:3,1:3,5:6,1:3,1:3,1:3],Att[1:3,1:3,1:3,1:3,5:6,1:3,1:3,1:3].full()) , 1e-15 , "Tensor slicing error: TT-matrix.")
        self.assertLess(err_rel(A[1,1:3,1:3,1:3,2,1:3,1:3,1:3],Att[1,1:3,1:3,1:3,2,1:3,1:3,1:3].full()), 1e-15 , "Tensor slicing error: TT-matrix eliminate some dimension." )
        self.assertLess(err_rel(A[None,None,1,1:3,None,1:3,1:3,None,None,None,2,1:3,None,1:3,1:3,None],Att[None,None,1,1:3,None,1:3,1:3,None,None,None,2,1:3,None,1:3,1:3,None].full()), 1e-15 , "Tensor slicing error: TT matrix add dimensions." )
        
        #### TODO: More testing for the TT-matrix case.
      
  
    def test_qtt(self):
        '''
        Test case for the QTT functions.
        '''
        N = [16,8,64,128]
        R = [1,2,10,12,1]
        x = tntt.random(N,R, dtype = self.basic_dtype) 
        x_qtt = x.to_qtt()
        x_full = x.full()
      
        self.assertTrue(err_rel(tn.reshape(x_qtt.full(),x.N),x_full)<1e-12,'Tensor to QTT failed.')
      
        x = tntt.random([256,128,1024,128],[1,40,50,20,1], dtype = self.basic_dtype)
        # x = tntt.random([16,8,4,16],[1,10,12,4,1], dtype = self.basic_dtype)
        N = x.N
        xq = x.to_qtt()
        xx = xq.qtt_to_tens(N)

        self.assertTrue(np.abs((x-xx).norm(True)/x.norm(True))<1e-12,'TT to QTT and back not working.')
      
    def test_reshape(self):
        '''
        Test the reshape function.
        '''
      
        T = tntt.ones([3,2], dtype = self.basic_dtype)
        Tf = T.full()
        Tr = tntt.reshape(T,[6])

        self.assertLess(tn.linalg.norm(tn.reshape(Tf,Tr.N)-Tr.full()).numpy(),1e-12,'TT-tensor reshape fail: test 1')


        T = tntt.random([6,8,9],[1,4,5,1], dtype = self.basic_dtype)
        Tf = T.full()
        Tr = tntt.reshape(T,[2,6,12,3])

        self.assertLess(tn.linalg.norm(tn.reshape(Tf,Tr.N)-Tr.full()).numpy(),1e-12,'TT-tensor reshape fail: test 2')

        T = tntt.random([6,8,9],[1,4,5,1], dtype = self.basic_dtype)
        Tf = T.full()
        Tr = tntt.reshape(T,[2,3,4,2,3,3])

        self.assertLess(tn.linalg.norm(tn.reshape(Tf,Tr.N)-Tr.full()).numpy(),1e-12,'TT-tensor reshape fail: test 3')


        T = tntt.random([2,3,4,2,3,2,5],[1,2,3,4,4,5,2,1], dtype = self.basic_dtype)
        Tf = T.full()
        Tr = tntt.reshape(T,[6,24,10])

        self.assertLess(tn.linalg.norm(tn.reshape(Tf,Tr.N)-Tr.full()).numpy(),1e-11,'TT-tensor reshape fail: test 4')
      
        # test TT-matrix
      
        A = tntt.random([(9,4),(16,6)],[1,4,1], dtype = self.basic_dtype)
        Af = A.full()
        Ar = tntt.reshape(A,[(3,2),(3,2),(4,2),(4,3)])

        self.assertLess(tn.linalg.norm(tn.reshape(Af,Ar.M+Ar.N)-Ar.full()).numpy(),1e-12,'TT-matrix reshape fail: test 1')

        A = tntt.random([(9,4),(16,6),(3,5)],[1,4,5,1], dtype = self.basic_dtype)
        Af = A.full()
        Ar = tntt.reshape(A,[(3,2),(6,6),(24,10)])

        self.assertLess(err_rel(Ar.full(),tn.reshape(Af,Ar.M+Ar.N)),1e-13,'TT-matrix reshape fail: test 2')
      
        A = tntt.random([(4,8),(16,12),(2,8),(6,4)],[1,4,7,2,1], dtype = self.basic_dtype)
        T = tntt.random([8,12,8,4],[1,3,9,3,1], dtype = self.basic_dtype)
        Ar = tntt.reshape(A,[(2,4),(4,6),(4,2),(8,32),(3,2)])
        Tr = tntt.reshape(T,[4,6,2,32,2])
        Af = A.full()
        Tf = T.full()
        Ur = Ar@Tr
        U = A@T
        self.assertLess(err_rel(Ur.full(),tn.reshape(U.full(),Ur.N)),1e-13,'TT-matrix reshape fail: test 3')
        
        A = tntt.random([(2,2),(4,2),(2,2)],[1,3,4,1])
        Af = A.full()
        Ar = tntt.reshape(A, [(2,2),(2,2),(2,1),(2,2)])
        self.assertLess(err_rel(Ar.full(),tn.reshape(Af,Ar.M+Ar.N)),1e-13,'TT-matrix reshape fail: test 4')

        
    def test_mask(self):
        """
        Test the apply_mask() method.
        """
        indices = tn.randint(0,20,(1000,4))

        x = tntt.random([21,22,23,21],[1,10,10,10,1], dtype = self.basic_dtype)
        xf = x.full()

        vals = x.apply_mask(indices)
        vals_ref = 0*vals
        for i in range(len(indices)):
            vals_ref[i] = xf[tuple(indices[i])]
        
        self.assertLess(tn.linalg.norm(vals-vals_ref), 1e-12, "Mask method error.")

    def test_bilinear(self):
        """
        Test the method torchtt.bilinear_form()
        """
        A = tntt.random([(5,6),(7,8),(2,3),(4,5)],[1,5,5,3,1], dtype = self.basic_dtype)
        x = tntt.randn([5,7,2,4],[1,2,3,4,1], dtype = self.basic_dtype)
        y = tntt.randn([6,8,3,5],[1,6,5,4,1], dtype = self.basic_dtype)
        
        res = tntt.bilinear_form(x,A,y)
        res_ref = tn.einsum('abcd,abcdijkl,ijkl->',tn.conj(x.full()),A.full(),y.full())

        self.assertLess(err_rel(res,res_ref),5e-13,"torchtt.bilinear_form() failed.")
        
    def test_conj(self):
        """
        Test the conjugate.
        """
        
        A = tntt.random([(5,6),(7,8),(2,3),(4,5)],[1,5,5,3,1], dtype = self.basic_dtype)
        x = tntt.randn([5,7,2,4],[1,2,3,4,1], dtype = self.basic_dtype)
        
        self.assertLess(err_rel(x.conj().full(),tn.conj(x.full())),5e-13,"torchtt.TT.conj() failed.")
        self.assertLess(err_rel(A.conj().full(),tn.conj(A.full())),5e-13,"torchtt.TT.conj() failed fpr TT matrix.")
        
    def test_cat(self):
        """
        Test the concatenation of tensors.
        """
        

        a1 = tntt.randn((3,4,2,6,7), [1,2,3,2,4,1])
        a2 = tntt.randn((3,4,8,6,7), [1,3,2,2,1,1])
        a3 = tntt.randn((3,4,15,6,7), [1,3,7,7,5,1])

        a = tntt.cat((a1,a2,a3),2)

        af = tn.cat((a1.full(), a2.full(), a3.full()), 2)
        self.assertLess(tn.linalg.norm(a.full()-af)/tn.linalg.norm(af), 1e-14, "torchtt.cat() failed.")
    
    def test_pad(self):
        """
        Test the tensor padding in TT.
        """
        
        A = tntt.randn((5,6,7,8),(1,2,3,4,1))

        Ap = tntt.pad(A, ((1,2),(1,4),(3,5),(2,1)), value = 1/2)


        self.assertLess(tn.linalg.norm(A.full()-Ap.full()[1:6,1:7,3:10,2:10])/Ap.norm(), 1e-15, "torchtt.pad() fail 1.")
        self.assertLess(abs(tn.mean(Ap.full()[6:,7:,10:,10:])-1/2), 1e-15, "torchtt.pad() fail 2.")
        self.assertLess(abs(tn.mean(Ap.full()[:1,:1,:3,:2])-1/2), 1e-15, "torchtt.pad() fail 3.")
        
        # TTM case
        
        M = tntt.randn(((3,2),(4,4),(5,2)),(1,3,2,1))
        Mp = tntt.pad(M, ((1,2),(1,4),(3,5)), value = 1/2)

        err = tn.linalg.norm(M.full() - Mp.full()[1:4,1:5,3:8,1:3,1:5,3:5])
        self.assertLess(err/M.norm(), 1e-15, "torchtt.pad() TTM fail 1.")

        n = 3
        err = tn.linalg.norm(tn.reshape(Mp.full()[:1,:1,:3,:1,:1,:3],[n,n]) - 1/2*tn.eye(n))
        self.assertLess(err/n, 1e-15, "torchtt.pad() TTM fail 2.")

        n = 40
        err = tn.linalg.norm(tn.reshape(Mp.full()[4:, 5:, 8:, 3:, 5:, 5:],[n,n])-tn.eye(n)/2)
        self.assertLess(err/n, 1e-15, "torchtt.pad() TTM fail 3.")

    def test_diag(self):
        """
        Test the torchtt.diag() function.
        """
        
        n = [3,4,5]
        I = tntt.eye(n, dtype = tn.float64)
        dg = tntt.diag(I)
        
<<<<<<< HEAD
        self.assertLess(err_rel(dg.full(), tntt.ones(n)), 1e-13, "torchtt.diag() TTM->TT failed.")
=======
        self.assertLess(err_rel(dg.full(), tntt.ones(n).full()), 1e-13, "torchtt.diag() TTM->TT failed.")
>>>>>>> b39ed22f
        
        o = tntt.ones(n)
        E = tntt.diag(o)
        
        self.assertLess(err_rel(E.full(), tntt.eye(n).full() ), 1e-13, "torchtt.diag() TT->TTM failed.")
        

if __name__ == '__main__':
    unittest.main()<|MERGE_RESOLUTION|>--- conflicted
+++ resolved
@@ -578,11 +578,7 @@
         I = tntt.eye(n, dtype = tn.float64)
         dg = tntt.diag(I)
         
-<<<<<<< HEAD
-        self.assertLess(err_rel(dg.full(), tntt.ones(n)), 1e-13, "torchtt.diag() TTM->TT failed.")
-=======
         self.assertLess(err_rel(dg.full(), tntt.ones(n).full()), 1e-13, "torchtt.diag() TTM->TT failed.")
->>>>>>> b39ed22f
         
         o = tntt.ones(n)
         E = tntt.diag(o)
