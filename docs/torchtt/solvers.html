<!doctype html>
<html lang="en">
<head>
<meta charset="utf-8">
<meta name="viewport" content="width=device-width, initial-scale=1, minimum-scale=1" />
<meta name="generator" content="pdoc 0.10.0" />
<title>torchtt.solvers API documentation</title>
<meta name="description" content="System solvers in the TT format." />
<link rel="preload stylesheet" as="style" href="https://cdnjs.cloudflare.com/ajax/libs/10up-sanitize.css/11.0.1/sanitize.min.css" integrity="sha256-PK9q560IAAa6WVRRh76LtCaI8pjTJ2z11v0miyNNjrs=" crossorigin>
<link rel="preload stylesheet" as="style" href="https://cdnjs.cloudflare.com/ajax/libs/10up-sanitize.css/11.0.1/typography.min.css" integrity="sha256-7l/o7C8jubJiy74VsKTidCy1yBkRtiUGbVkYBylBqUg=" crossorigin>
<link rel="stylesheet preload" as="style" href="https://cdnjs.cloudflare.com/ajax/libs/highlight.js/10.1.1/styles/github.min.css" crossorigin>
<style>:root{--highlight-color:#fe9}.flex{display:flex !important}body{line-height:1.5em}#content{padding:20px}#sidebar{padding:30px;overflow:hidden}#sidebar > *:last-child{margin-bottom:2cm}.http-server-breadcrumbs{font-size:130%;margin:0 0 15px 0}#footer{font-size:.75em;padding:5px 30px;border-top:1px solid #ddd;text-align:right}#footer p{margin:0 0 0 1em;display:inline-block}#footer p:last-child{margin-right:30px}h1,h2,h3,h4,h5{font-weight:300}h1{font-size:2.5em;line-height:1.1em}h2{font-size:1.75em;margin:1em 0 .50em 0}h3{font-size:1.4em;margin:25px 0 10px 0}h4{margin:0;font-size:105%}h1:target,h2:target,h3:target,h4:target,h5:target,h6:target{background:var(--highlight-color);padding:.2em 0}a{color:#058;text-decoration:none;transition:color .3s ease-in-out}a:hover{color:#e82}.title code{font-weight:bold}h2[id^="header-"]{margin-top:2em}.ident{color:#900}pre code{background:#f8f8f8;font-size:.8em;line-height:1.4em}code{background:#f2f2f1;padding:1px 4px;overflow-wrap:break-word}h1 code{background:transparent}pre{background:#f8f8f8;border:0;border-top:1px solid #ccc;border-bottom:1px solid #ccc;margin:1em 0;padding:1ex}#http-server-module-list{display:flex;flex-flow:column}#http-server-module-list div{display:flex}#http-server-module-list dt{min-width:10%}#http-server-module-list p{margin-top:0}.toc ul,#index{list-style-type:none;margin:0;padding:0}#index code{background:transparent}#index h3{border-bottom:1px solid #ddd}#index ul{padding:0}#index h4{margin-top:.6em;font-weight:bold}@media (min-width:200ex){#index .two-column{column-count:2}}@media (min-width:300ex){#index .two-column{column-count:3}}dl{margin-bottom:2em}dl dl:last-child{margin-bottom:4em}dd{margin:0 0 1em 3em}#header-classes + dl > dd{margin-bottom:3em}dd dd{margin-left:2em}dd p{margin:10px 0}.name{background:#eee;font-weight:bold;font-size:.85em;padding:5px 10px;display:inline-block;min-width:40%}.name:hover{background:#e0e0e0}dt:target .name{background:var(--highlight-color)}.name > span:first-child{white-space:nowrap}.name.class > span:nth-child(2){margin-left:.4em}.inherited{color:#999;border-left:5px solid #eee;padding-left:1em}.inheritance em{font-style:normal;font-weight:bold}.desc h2{font-weight:400;font-size:1.25em}.desc h3{font-size:1em}.desc dt code{background:inherit}.source summary,.git-link-div{color:#666;text-align:right;font-weight:400;font-size:.8em;text-transform:uppercase}.source summary > *{white-space:nowrap;cursor:pointer}.git-link{color:inherit;margin-left:1em}.source pre{max-height:500px;overflow:auto;margin:0}.source pre code{font-size:12px;overflow:visible}.hlist{list-style:none}.hlist li{display:inline}.hlist li:after{content:',\2002'}.hlist li:last-child:after{content:none}.hlist .hlist{display:inline;padding-left:1em}img{max-width:100%}td{padding:0 .5em}.admonition{padding:.1em .5em;margin-bottom:1em}.admonition-title{font-weight:bold}.admonition.note,.admonition.info,.admonition.important{background:#aef}.admonition.todo,.admonition.versionadded,.admonition.tip,.admonition.hint{background:#dfd}.admonition.warning,.admonition.versionchanged,.admonition.deprecated{background:#fd4}.admonition.error,.admonition.danger,.admonition.caution{background:lightpink}</style>
<style media="screen and (min-width: 700px)">@media screen and (min-width:700px){#sidebar{width:30%;height:100vh;overflow:auto;position:sticky;top:0}#content{width:70%;max-width:100ch;padding:3em 4em;border-left:1px solid #ddd}pre code{font-size:1em}.item .name{font-size:1em}main{display:flex;flex-direction:row-reverse;justify-content:flex-end}.toc ul ul,#index ul{padding-left:1.5em}.toc > ul > li{margin-top:.5em}}</style>
<style media="print">@media print{#sidebar h1{page-break-before:always}.source{display:none}}@media print{*{background:transparent !important;color:#000 !important;box-shadow:none !important;text-shadow:none !important}a[href]:after{content:" (" attr(href) ")";font-size:90%}a[href][title]:after{content:none}abbr[title]:after{content:" (" attr(title) ")"}.ir a:after,a[href^="javascript:"]:after,a[href^="#"]:after{content:""}pre,blockquote{border:1px solid #999;page-break-inside:avoid}thead{display:table-header-group}tr,img{page-break-inside:avoid}img{max-width:100% !important}@page{margin:0.5cm}p,h2,h3{orphans:3;widows:3}h1,h2,h3,h4,h5,h6{page-break-after:avoid}}</style>
<script async src="https://cdnjs.cloudflare.com/ajax/libs/mathjax/2.7.7/latest.js?config=TeX-AMS_CHTML" integrity="sha256-kZafAc6mZvK3W3v1pHOcUix30OHQN6pU/NO2oFkqZVw=" crossorigin></script>
<script defer src="https://cdnjs.cloudflare.com/ajax/libs/highlight.js/10.1.1/highlight.min.js" integrity="sha256-Uv3H6lx7dJmRfRvH8TH6kJD1TSK1aFcwgx+mdg3epi8=" crossorigin></script>
<script>window.addEventListener('DOMContentLoaded', () => hljs.initHighlighting())</script>
</head>
<body>
<main>
<article id="content">
<header>
<h1 class="title">Module <code>torchtt.solvers</code></h1>
</header>
<section id="section-intro">
<p>System solvers in the TT format.</p>
<details class="source">
<summary>
<span>Expand source code</span>
</summary>
<pre><code class="python">&#34;&#34;&#34;
System solvers in the TT format.

&#34;&#34;&#34;

import torch as tn
import numpy as np
import torchtt
import datetime
from torchtt._decomposition import QR, SVD, lr_orthogonal, rl_orthogonal
from torchtt._iterative_solvers import BiCGSTAB_reset, gmres_restart
import opt_einsum as oe
from .errors import *

try:
    import torchttcpp 
    _flag_use_cpp = True
except:
    import warnings
    warnings.warn(&#34;\x1B[33m\nC++ implementation not available. Using pure Python.\n\033[0m&#34;)
    _flag_use_cpp = False

def cpp_enabled():
    &#34;&#34;&#34;
    Is the C++ backend enabled?

    Returns:
        bool: the flag
    &#34;&#34;&#34;
    return _flag_use_cpp

def _local_product(Phi_right, Phi_left, coreA, core, shape):
    &#34;&#34;&#34;
    Compute local matvec product

    Args:
        Phi (torch.tensor): right tensor of shape r x R x r.
        Psi (torch.tensor): left tensor of shape lp x Rp x lp.
        coreA (torch.tensor): current core of A, shape is rp x N x N x r.
        x (torch.tensor): the current core of x, shape is rp x N x r.
        shape (torch.Size): the shape of x. 

    Returns:
        torch.tensor: the reuslt.
    &#34;&#34;&#34;
    # tme1 = datetime.datetime.now()
    # w = tn.einsum(&#39;lsr,smnS,LSR,rnR-&gt;lmL&#39;,Phi_left,coreA,Phi_right,core)
    # tme1 = datetime.datetime.now() - tme1 
    # tme2 = datetime.datetime.now() 
    w = oe.contract(&#39;lsr,smnS,LSR,rnR-&gt;lmL&#39;,Phi_left,coreA,Phi_right,core)
    #tme2 = datetime.datetime.now() - tme2 
    
    #print(&#39;################### &#39;,tme1,tme2)
    # product = tn.reshape(w,[-1])
    return w

class _LinearOp():
    def __init__(self,Phi_left,Phi_right,coreA,shape,prec):
        self.Phi_left = Phi_left
        self.Phi_right = Phi_right
        self.coreA = coreA
        self.shape = shape
        self.prec = prec
        #tme = datetime.datetime.now()
        #self.contraction = oe.contract_expression(&#39;lsr,smnS,LSR,rnR-&gt;lmL&#39;, Phi_left.shape, coreA.shape, Phi_right.shape, shape)
        #tme = datetime.datetime.now() - tme 
        #print(&#39;contr   &#39;,tme)
        
        # tme = datetime.datetime.now()
        if prec == &#39;c&#39;:
            # Jl = oe.contract(&#39;sd,smnS-&gt;dmnS&#39;,tn.diagonal(Phi_left,0,0,2),coreA)
            Jl = tn.einsum(&#39;sd,smnS-&gt;dmnS&#39;,tn.diagonal(Phi_left,0,0,2),coreA)
            Jr = tn.diagonal(Phi_right,0,0,2)
            # J = oe.contract(&#39;dmnS,SD-&gt;dDmn&#39;,Jl,Jr)
            J = tn.einsum(&#39;dmnS,SD-&gt;dDmn&#39;,Jl,Jr)
            self.J = tn.linalg.inv(J)

            if shape[0]*shape[1]*shape[2] &gt; 1e5:
                self.contraction = oe.contract_expression(&#39;lsr,smnS,LSR,raR,rRna-&gt;lmL&#39;, Phi_left.shape, coreA.shape, Phi_right.shape, shape, self.J.shape)
            else:
                self.contraction = None
                
        if prec == &#39;r&#39;:
            Jl = tn.einsum(&#39;sd,smnS-&gt;dmnS&#39;,tn.diagonal(Phi_left,0,0,2),coreA)
            J = tn.einsum(&#39;dmnS,LSR-&gt;dmLnR&#39;,Jl,Phi_right)
            sh = J.shape
            J = tn.reshape(J, [-1,J.shape[1]*J.shape[2], J.shape[3]*J.shape[4]])
            self.J = tn.reshape(tn.linalg.inv(J), sh)
            
        # tme = datetime.datetime.now() - tme 
        # print(&#39;contr   &#39;,tme)
    def apply_prec(self,x):
        
        if self.prec == &#39;c&#39;:
            y = tn.einsum(&#39;rnR,rRmn-&gt;rmR&#39;,x,self.J) # no improvement using opt_einsum
            return y
        elif self.prec == &#39;r&#39;:
            y = tn.einsum(&#39;rnR,rmLnR-&gt;rmL&#39;, x, self.J)
            return y
        
    def matvec(self, x, apply_prec = True):
        if self.prec == None or not apply_prec:
            x = tn.reshape(x,self.shape)
            # tme = datetime.datetime.now()
            #w = oe.contract(&#39;lsr,smnS,LSR,rnR-&gt;lmL&#39;,self.Phi_left,self.coreA,self.Phi_right,x)
            # # path = oe.contract_path(&#39;lsr,smnS,LSR,rnR-&gt;lmL&#39;,self.Phi_left,self.coreA,self.Phi_right,x,optimize = &#39;optimal&#39;)
            # # print(path[1])
            # tme = datetime.datetime.now() - tme
            # print(&#39;time 1 &#39;,tme)
            # tme = datetime.datetime.now()
            # #w = tn.einsum(&#39;lsr,smnS,LSR,rnR-&gt;lmL&#39;,self.Phi_left,self.coreA,self.Phi_right,x)
            # w = tn.einsum(&#39;rnR,lsr-&gt;nRls&#39;,x,self.Phi_left)

            w = tn.tensordot(x,self.Phi_left,([0],[2])) # shape rnR,lsr-&gt;nRls
            w = tn.tensordot(w,self.coreA,([0,3],[2,0])) # nRls,smnS-&gt;RlmS
            w = tn.tensordot(w,self.Phi_right,([0,3],[2,1])) # RlmS,LSR-&gt;lmL 
            
            # w = self.contraction(self.Phi_left,self.coreA,self.Phi_right,x)
            # tme = datetime.datetime.now() - tme
            # # print(&#39;time 2 &#39;,tme)
        #elif self.prec == &#39;c&#39;:
        #    
        #    x = tn.reshape(x,self.shape)
        #    w = self.contraction(self.Phi_left, self.coreA, self.Phi_right, x, self.J)
        elif self.prec == &#39;c&#39; or self.prec == &#39;r&#39;:
            # tme = datetime.datetime.now()
            x = tn.reshape(x,self.shape)
            # tme = datetime.datetime.now() - tme 
            # print(&#39;reshape  &#39;,tme)
            
            
            
            if not self.contraction is None:
            #tme = datetime.datetime.now()
                w = self.contraction(self.Phi_left, self.coreA, self.Phi_right, x, self.J)
            #tme = datetime.datetime.now() - tme 
            #print(&#39;optimized      &#39;,tme)
            
            #tme = datetime.datetime.now()
            else:
                x = self.apply_prec(x)
                w = tn.tensordot(x,self.Phi_left,([0],[2])) # shape rnR,lsr-&gt;nRls
                w = tn.tensordot(w,self.coreA,([0,3],[2,0])) # nRls,smnS-&gt;RlmS
                w = tn.tensordot(w,self.Phi_right,([0,3],[2,1])) # RlmS,LSR-&gt;lmL 
            #tme = datetime.datetime.now() - tme 
            #print(&#39;custom      &#39;,tme)
             
            
        else:
            raise Exception(&#39;Preconditioner &#39;+str(self.prec)+&#39; not defined.&#39;)
        return tn.reshape(w,[-1,1])

<<<<<<< HEAD
def amen_solve(A, b, nswp = 22, x0 = None, eps = 1e-10,rmax = 100000, max_full = 500, kickrank = 4, kick2 = 0, trunc_norm = &#39;res&#39;, local_solver = 1, local_iterations = 40, resets = 2, verbose = False, preconditioner = None):
=======



def amen_solve(A, b, nswp = 22, x0 = None, eps = 1e-10,rmax = 1024, max_full = 500, kickrank = 4, kick2 = 0, trunc_norm = &#39;res&#39;, local_solver = 1, local_iterations = 40, resets = 2, verbose = False, preconditioner = None, use_cpp = True):
>>>>>>> bd6fa857
    &#34;&#34;&#34;
    Solve a multilinear system \(\\mathsf{Ax} = \\mathsf{b}\) in the Tensor Train format.
    
    This method implements the algorithm from [Sergey V Dolgov, Dmitry V Savostyanov, Alternating minimal energy methods for linear systems in higher dimensions](https://epubs.siam.org/doi/abs/10.1137/140953289).

    Example:
        ```
        import torchtt
        A = torchtt.random([(4,4),(5,5),(6,6)],[1,2,3,1]) # create random matrix
        x = torchtt.random([4,5,6],[1,2,3,1]) # invent a random solution
        b = A @ x # compute the rhs
        xx = torchtt.solvers.amen_solve(A,b) # solve
        print((xx-x).norm()/x.norm()) # error
        ```
    
    Args:
        A (torchtt.TT): the system matrix in TT.
        b (torchtt.TT): the right hand side in TT.
        nswp (int, optional): number of sweeps. Defaults to 22.
        x0 (torchtt.TT, optional): initial guess. In None is provided the initial guess is a ones tensor. Defaults to None.
        eps (float, optional): relative residual. Defaults to 1e-10.
        rmax (int, optional): maximum rank. Defaults to 100000.
        max_full (int, optional): the maximum size of the core until direct solver is used for the local subproblem. Defaults to 500.
        kickrank (int, optional): rank enrichment. Defaults to 4.
        kick2 (int, optional): [description]. Defaults to 0.
        trunc_norm (str, optional): [description]. Defaults to &#39;res&#39;.
        local_solver (int, optional): choose local iterative solver: 1 for GMRES and 2 for BiCGSTAB. Defaults to 1.
        local_iterations (int, optional): number of GMRES iterations for the local subproblems. Defaults to 40.
        resets (int, optional): number of resets in the GMRES. Defaults to 2.
        verbose (bool, optional): choose whether to display or not additional information during the runtime. Defaults to True.
        preconditioner (string, optional): Choose the preconditioner for the local system. Possible values are None, &#39;c&#39; (central Jacobi preconditioner). No preconditioner is used if None is provided. Defaults to None.
        use_cpp (bool, optional): use the C++ implementation of AMEn. Defaults to True.

    Raises:
        InvalidArguments: A and b must be TT instances.
        InvalidArguments: Invalid preconditioner.
        IncompatibleTypes: A must be TT-matrix and b must be vector.
        ShapeMismatch: A is not quadratic.
        ShapeMismatch: Dimension mismatch.

    Returns:
        torchtt.TT: the approximation of the solution in TT format.
    &#34;&#34;&#34;
    # perform checks of the input data
    if not (isinstance(A,torchtt.TT) and isinstance(b,torchtt.TT)):
        raise InvalidArguments(&#39;A and b must be TT instances.&#39;)
    if not (A.is_ttm and not b.is_ttm) :
        raise IncompatibleTypes(&#39;A must be TT-matrix and b must be vector.&#39;)
    if A.M != A.N:
        raise ShapeMismatch(&#39;A is not quadratic.&#39;)
    if A.N != b.N:
        raise ShapeMismatch(&#39;Dimension mismatch.&#39;)

    if use_cpp and _flag_use_cpp:
        if x0 == None:
            x_cores = []
            x_R = [1]*(1+len(A.N))
        else:
            x_cores = x0.cores 
            x_R = x0.R
        if preconditioner == None:
            prec = 0
        elif preconditioner == &#39;c&#39;:
            prec = 1
        elif preconditioner == &#39;r&#39;:
            prec = 2
        else:
            raise InvalidArguments(&#34;Invalid preconditioner.&#34;)
        cores = torchttcpp.amen_solve(A.cores, b.cores, x_cores, b.N, A.R, b.R, x_R, nswp, eps, rmax, max_full, kickrank, kick2, local_iterations, resets, verbose, prec)
        return torchtt.TT(list(cores))
    else:
        return _amen_solve_python(A, b, nswp, x0, eps,rmax, max_full, kickrank, kick2, trunc_norm, local_solver, local_iterations, resets, verbose, preconditioner)


def _amen_solve_python(A, b, nswp = 22, x0 = None, eps = 1e-10,rmax = 1024, max_full = 500, kickrank = 4, kick2 = 0, trunc_norm = &#39;res&#39;, local_solver = 1, local_iterations = 40, resets = 2, verbose = False, preconditioner = None):
    if verbose: time_total = datetime.datetime.now()
    
    dtype = A.cores[0].dtype 
    device = A.cores[0].device
    rank_search = 1 # binary rank search
    damp = 2

    if x0 == None:
        x = torchtt.ones(b.N, dtype = dtype, device = device)
    else:
        x = x0
    
    
    # kkt = torchttcpp.amen_solve(A.cores, b.cores, x.cores, b.N, A.R, b.R, x.R, nswp, eps, rmax, max_full, kickrank, kick2, local_iterations, resets, verbose, 0)
    rA = A.R
    N = b.N
    d = len(N)
    x_cores = x.cores.copy()
    rx = x.R.copy()
    # check if rmax is a list
    if isinstance(rmax, int):
        rmax = [1] + (d-1) * [rmax] + [1]

    # z cores
    rz = [1]+(d-1)*[kickrank+kick2]+[1]
    z_tt = torchtt.random(N,rz,dtype,device = device)
    z_cores = z_tt.cores
    z_cores, rz = rl_orthogonal(z_cores, rz, False)
    
    norms = np.zeros(d)
    Phiz = [tn.ones((1,1,1), dtype = dtype, device = device)] + [None] * (d-1) + [tn.ones((1,1,1), dtype = dtype, device = device)] # size is rzk x Rk x rxk
    Phiz_b = [tn.ones((1,1), dtype = dtype, device = device)] + [None] * (d-1) + [tn.ones((1,1), dtype = dtype, device = device)]   # size is rzk x rzbk
    
    Phis = [tn.ones((1,1,1), dtype = dtype, device = device)] + [None] * (d-1) + [tn.ones((1,1,1), dtype = dtype, device = device)] # size is rk x Rk x rk
    Phis_b = [tn.ones((1,1), dtype = dtype, device = device)] + [None] * (d-1) + [tn.ones((1,1), dtype = dtype, device = device)] # size is rk x rbk

    last = False

    normA = np.ones((d-1))
    normb = np.ones((d-1))
    normx = np.ones((d-1))
    nrmsc = 1.0
    
    if verbose:
        print(&#39;Starting AMEn solve with:\n\tepsilon: %g\n\tsweeps: %d\n\tlocal iterations: %d\n\tresets: %d\n\tpreconditioner: %s&#39;%(eps, nswp, local_iterations, resets, str(preconditioner)))
        print()

    for swp in range(nswp):
        # right to left orthogonalization

        if verbose:
            print()
            print(&#39;Starting sweep %d %s...&#39;%(swp+1,&#34;(last one) &#34; if last else &#34;&#34;))
            tme_sweep = datetime.datetime.now() 
        

        tme = datetime.datetime.now()
        for k in range(d-1,0,-1):
            
            # update the z part (ALS) update
            if not last:
                if swp &gt; 0:
                    czA = _local_product(Phiz[k+1],Phiz[k],A.cores[k],x_cores[k],x_cores[k].shape) # shape rzp x N x rz
                    czy = tn.einsum(&#39;br,bnB,BR-&gt;rnR&#39;,Phiz_b[k],b.cores[k],Phiz_b[k+1]) # shape is rzp x N x rz
                    cz_new = czy*nrmsc - czA
                    _,_,vz = SVD(tn.reshape(cz_new,[cz_new.shape[0],-1]))
                    cz_new = vz[:min(kickrank,vz.shape[0]),:].t() # truncate to kickrank
                    if k &lt; d-1: # extend cz_new with random elements
                        cz_new = tn.cat((cz_new,tn.randn((cz_new.shape[0],kick2),  dtype = dtype, device = device)),1)
                else:
                    cz_new = tn.reshape(z_cores[k],[rz[k],-1]).t()

                qz, _ = QR(cz_new)
                rz[k] = qz.shape[1]
                z_cores[k] = tn.reshape(qz.t(),[rz[k],N[k],rz[k+1]]) 
            
            # norm correction ?
            if swp &gt; 0: nrmsc = nrmsc * normA[k-1] * normx[k-1] / normb[k-1] 
        
            
            core = tn.reshape(x_cores[k],[rx[k],N[k]*rx[k+1]]).t()
            Qmat, Rmat = QR(core)
            
            core_prev = tn.einsum(&#39;ijk,km-&gt;ijm&#39;,x_cores[k-1],Rmat.T)
            rx[k] = Qmat.shape[1]
            
            current_norm = tn.linalg.norm(core_prev)
            if current_norm&gt;0:
                core_prev = core_prev /  current_norm
            else:
                current_norm = 1.0
            normx[k-1] = normx[k-1]*current_norm
             
            x_cores[k] = tn.reshape(Qmat.t(),[rx[k],N[k],rx[k+1]]) 
            x_cores[k-1] = core_prev[:]
            
            # update phis (einsum)
            # print(x_cores[k].shape,A.cores[k].shape,x_cores[k].shape)
            Phis[k] = _compute_phi_bck_A(Phis[k+1],x_cores[k],A.cores[k],x_cores[k])
            Phis_b[k] = _compute_phi_bck_rhs(Phis_b[k+1],b.cores[k],x_cores[k])
            
            # ... and norms 
            norm = tn.linalg.norm(Phis[k])
            norm = norm if norm&gt;0 else 1.0
            normA[k-1] = norm 
            Phis[k] =  Phis[k] / norm
            norm = tn.linalg.norm(Phis_b[k])
            norm = norm if norm&gt;0 else 1.0
            normb[k-1] = norm 
            Phis_b[k] = Phis_b[k]/norm
            
            # norm correction
            nrmsc = nrmsc * normb[k-1]/ (normA[k-1] * normx[k-1])      

            # compute phis_z
            if not last:
                Phiz[k] = _compute_phi_bck_A(Phiz[k+1], z_cores[k], A.cores[k], x_cores[k]) / normA[k-1]
                Phiz_b[k] = _compute_phi_bck_rhs(Phiz_b[k+1], b.cores[k], z_cores[k]) / normb[k-1]


        # start loop
        max_res = 0
        max_dx = 0

        for k in range(d):
            if verbose: print(&#39;\tCore&#39;,k) 
            previous_solution = tn.reshape(x_cores[k],[-1,1])
            
        
            # assemble rhs 
            rhs = tn.einsum(&#39;br,bmB,BR-&gt;rmR&#39;,Phis_b[k] , b.cores[k] * nrmsc, Phis_b[k+1])
            rhs = tn.reshape(rhs,[-1,1])
            norm_rhs = tn.linalg.norm(rhs)
            
            #residuals
            real_tol = (eps/np.sqrt(d))/damp
        
            # solve the local system
            use_full = rx[k]*N[k]*rx[k+1] &lt; max_full
            if use_full: 
                # solve the full system
                if verbose: print(&#39;\t\tChoosing direct solver (local size %d)....&#39;%(rx[k]*N[k]*rx[k+1]))  
                Bp = tn.einsum(&#39;smnS,LSR-&gt;smnRL&#39;,A.cores[k],Phis[k+1]) # shape is Rp x N x N x r x r
                B = tn.einsum(&#39;lsr,smnRL-&gt;lmLrnR&#39;,Phis[k],Bp) 
                B = tn.reshape(B,[rx[k]*N[k]*rx[k+1],rx[k]*N[k]*rx[k+1]])

                solution_now = tn.linalg.solve(B,rhs)   
                
                res_old = tn.linalg.norm(B@previous_solution-rhs)/norm_rhs
                res_new = tn.linalg.norm(B@solution_now-rhs)/norm_rhs
            else:
                # iterative solver
                if verbose: 
                    print(&#39;\t\tChoosing iterative solver %s (local size %d)....&#39;%(&#39;GMRES&#39; if local_solver==1 else &#39;BiCGSTAB_reset&#39;, rx[k]*N[k]*rx[k+1])) 
                    time_local = datetime.datetime.now()
                shape_now = [rx[k],N[k],rx[k+1]]
                Op = _LinearOp(Phis[k],Phis[k+1],A.cores[k],shape_now, preconditioner)
                
                # solution_now, flag, nit, res_new = BiCGSTAB_reset(Op, rhs,previous_solution[:], eps_local, local_iterations) 
                eps_local = real_tol * norm_rhs
                drhs = Op.matvec(previous_solution, False)
                drhs = rhs-drhs
                eps_local = eps_local / tn.linalg.norm(drhs)
                if local_solver == 1: 
                    solution_now, flag, nit = gmres_restart(Op, drhs, previous_solution*0, rhs.shape[0], local_iterations+1, eps_local, resets)
                elif local_solver == 2:
                    solution_now, flag, nit, _ = BiCGSTAB_reset(Op, drhs, previous_solution*0, eps_local, local_iterations)
                else:
                    raise InvalidArguments(&#39;Solver not implemented.&#39;)
                    
                
                if preconditioner != None:
                    solution_now = Op.apply_prec(tn.reshape(solution_now,shape_now))
                    solution_now = tn.reshape(solution_now,[-1,1])
                
                solution_now = previous_solution + solution_now
                res_old = tn.linalg.norm(Op.matvec(previous_solution, False)-rhs)/norm_rhs
                res_new = tn.linalg.norm(Op.matvec(solution_now, False)-rhs)/norm_rhs
                if verbose:
                    print(&#39;\t\tFinished with flag %d after %d iterations with relres %g (from %g)&#39;%(flag,nit,res_new,eps_local)) 
                    time_local = datetime.datetime.now() - time_local
                    print(&#39;\t\tTime needed &#39;,time_local)
            # residual damp check
            if res_old/res_new &lt; damp and res_new &gt; real_tol:
                if verbose: print(&#39;WARNING: residual increases. res_old %g, res_new %g, real_tol %g&#39;%(res_old,res_new,real_tol)) # warning (from tt toolbox)

            # compute residual and step size
            dx = tn.linalg.norm(solution_now-previous_solution)/tn.linalg.norm(solution_now)
            if verbose: 
                print(&#39;\t\tdx = %g, res_now = %g, res_old = %g&#39;%(dx,res_new,res_old))
                

            max_dx = max(dx,max_dx)
            max_res = max(max_res,res_old)
            
            solution_now = tn.reshape(solution_now,[rx[k]*N[k],rx[k+1]])
            # truncation
            if k&lt;d-1:
                u, s, v = SVD(solution_now)
                if trunc_norm == &#39;fro&#39;:
                    pass
                else:
                    # search for a rank such that offeres small enough residuum
                    # TODO: binary search?
                    r = 0
                    for r in range(u.shape[1]-1,0,-1):
                        solution = u[:,:r] @ tn.diag(s[:r]) @ v[:r,:] # solution has the same size
                        # res = tn.linalg.norm(tn.reshape(local_product(Phis[k+1],Phis[k],A.cores[k],tn.reshape(solution,[rx[k],N[k],rx[k+1]]),solution_now.shape),[-1,1]) - rhs)/norm_rhs
                        
                        if use_full:
                            res = tn.linalg.norm(B@tn.reshape(solution,[-1,1])-rhs)/norm_rhs
                        else:
                            # res = tn.linalg.norm(tn.reshape(local_product(Phis[k+1],Phis[k],A.cores[k],tn.reshape(solution,[rx[k],N[k],rx[k+1]]),solution_now.shape),[-1,1]) - rhs)/norm_rhs
                            res = tn.linalg.norm(Op.matvec(solution)-rhs)/norm_rhs
                        if res &gt; max(real_tol*damp,res_new):
                            break
                    r += 1

                    r = min([r,tn.numel(s),rmax[k+1]])
            else:
                u, v = QR(solution_now)
                # v = v.t()
                r = u.shape[1]
                s = tn.ones(r,  dtype = dtype, device = device)

            u = u[:,:r]
            v = tn.diag(s[:r]) @ v[:r,:]
            v = v.t()

            if not last:
                czA = _local_product(Phiz[k+1], Phiz[k], A.cores[k], tn.reshape(u@v.t(),[rx[k],N[k],rx[k+1]]), [rx[k],N[k],rx[k+1]]) # shape rzp x N x rz
                czy = tn.einsum(&#39;br,bnB,BR-&gt;rnR&#39;,Phiz_b[k],b.cores[k]*nrmsc,Phiz_b[k+1]) # shape is rzp x N x rz
                cz_new = czy - czA

                uz,_,_ = SVD(tn.reshape(cz_new, [rz[k]*N[k],rz[k+1]]))
                cz_new = uz[:,:min(kickrank,uz.shape[1])] # truncate to kickrank
                if k &lt; d-1: # extend cz_new with random elements
                    cz_new = tn.cat((cz_new,tn.randn((cz_new.shape[0],kick2),  dtype = dtype, device = device)),1)
                
                qz,_ = QR(cz_new)
                rz[k+1] = qz.shape[1]
                z_cores[k] = tn.reshape(qz,[rz[k],N[k],rz[k+1]])

            if k &lt; d-1:
                if not last:
                    left_res = _local_product(Phiz[k+1],Phis[k],A.cores[k],tn.reshape(u@v.t(),[rx[k],N[k],rx[k+1]]),[rx[k],N[k],rx[k+1]])
                    left_b = tn.einsum(&#39;br,bmB,BR-&gt;rmR&#39;,Phis_b[k],b.cores[k]*nrmsc,Phiz_b[k+1])
                    uk = left_b - left_res # rx_k x N_k x rz_k+1
                    u, Rmat = QR(tn.cat((u,tn.reshape(uk,[u.shape[0],-1])),1))
                    r_add = uk.shape[2]
                    v = tn.cat((v,tn.zeros([rx[k+1],r_add],  dtype = dtype, device = device)), 1)
                    v = v @ Rmat.t()
                 
                r = u.shape[1]
                v = tn.einsum(&#39;ji,jkl-&gt;ikl&#39;,v,x_cores[k+1])
                # remove norm correction
                nrmsc = nrmsc * normA[k] * normx[k] / normb[k]  

                norm_now = tn.linalg.norm(v)

                if norm_now&gt;0:
                    v = v / norm_now
                else:
                    norm_now = 1.0
                normx[k] = normx[k] * norm_now

                x_cores[k] = tn.reshape(u, [rx[k],N[k],r])
                x_cores[k+1] = tn.reshape(v, [r,N[k+1],rx[k+2]])
                rx[k+1] = r

                # next phis with norm correction
                Phis[k+1] = _compute_phi_fwd_A(Phis[k], x_cores[k], A.cores[k], x_cores[k]) 
                Phis_b[k+1] = _compute_phi_fwd_rhs(Phis_b[k], b.cores[k],x_cores[k])
                
                # ... and norms 
                norm = tn.linalg.norm(Phis[k+1])
                norm = norm if norm&gt;0 else 1.0
                normA[k] = norm 
                Phis[k+1] = Phis[k+1] / norm
                norm = tn.linalg.norm(Phis_b[k+1])
                norm = norm if norm&gt;0 else 1.0
                normb[k] = norm 
                Phis_b[k+1] = Phis_b[k+1] / norm
                
                # norm correction
                nrmsc = nrmsc * normb[k] / ( normA[k] * normx[k] )


                # next phiz
                if not last:
                    Phiz[k+1] = _compute_phi_fwd_A(Phiz[k], z_cores[k], A.cores[k], x_cores[k]) / normA[k]
                    Phiz_b[k+1] = _compute_phi_fwd_rhs(Phiz_b[k], b.cores[k],z_cores[k]) / normb[k]
            else:
                x_cores[k] = tn.reshape(u@tn.diag(s[:r]) @ v[:r,:].t(),[rx[k],N[k],rx[k+1]])

        if verbose:
            print(&#39;Solution rank is&#39;,rx)
            print(&#39;Maxres &#39;,max_res)
            tme_sweep = datetime.datetime.now()-tme_sweep
            print(&#39;Time &#39;,tme_sweep)
              
                
        if last:
            break

        if max_res &lt; eps:
            last = True

    if verbose:
        time_total = datetime.datetime.now() - time_total
        print()
        print(&#39;Finished after&#39; ,swp+1,&#39; sweeps and &#39;,time_total)
        print()
    normx = np.exp(np.sum(np.log(normx))/d)

    for k in range(d):
        x_cores[k] = x_cores[k] * normx

    x = torchtt.TT(x_cores)

    return x



def _compute_phi_bck_A(Phi_now,core_left,core_A,core_right):
    &#34;&#34;&#34;
    Compute the phi backwards for the form dot(left,A @ right)

    Args:
        Phi_now (torch.tensor): The current phi. Has shape r1_k+1 x R_k+1 x r2_k+1
        core_left (torch.tensor): the core on the left. Has shape r1_k x N_k x r1_k+1 
        core_A (torch.tensor): the core of the matrix. Has shape  R_k x N_k x N_k x R_k
        core_right (torch.tensor): the core to the right. Has shape r2_k x N_k x r2_k+1 

    Returns:
        torch.tensor: The following phi (backward). Has shape r1_k x R_k x r2_k
    &#34;&#34;&#34;
    
    # Phip = tn.einsum(&#39;ijk,klm-&gt;ijlm&#39;,core_right,Phi_now)
    # Phipp = tn.einsum(&#39;ijkl,abjk-&gt;ilba&#39;,Phip,core_A)
    # Phi = tn.einsum(&#39;ijkl,akj-&gt;ila&#39;,Phipp,core_left)
    Phi = oe.contract(&#39;LSR,lML,sMNS,rNR-&gt;lsr&#39;,Phi_now,core_left,core_A,core_right)
    # print(oe.contract_path(&#39;LSR,lML,sMNS,rNR-&gt;lsr&#39;,Phi_now,core_left,core_A,core_right))
    return Phi

def _compute_phi_fwd_A(Phi_now, core_left, core_A, core_right):
    &#34;&#34;&#34;
    Compute the phi forward for the form dot(left,A @ right)

    Args:
        Phi_now (torch.tensor): The current phi. Has shape r1_k x R_k x r2_k
        core_left (torch.tensor): the core on the left. Has shape r1_k x N_k x r1_k+1 
        core_A (torch.tensor): the core of the matrix. Has shape  R_k x N_k x N_k x R_k
        core_right (torch.tensor): the core to the right. Has shape r2_k x N_k x r2_k+1 

    Returns:
        torch.tensor: The following phi (backward). Has shape r1_k+1 x R_k+1 x r2_k+1
    &#34;&#34;&#34;
    # Psip = tn.einsum(&#39;ijk,kbc-&gt;ijbc&#39;, Phi_now, core_left)  # shape is rk-1 x Rk-1 x Nk x rk 
    # Psipp = tn.einsum(&#39;ijkl,aijd-&gt;klad&#39;, core_A, Psip)  # shape is nk x Rk x rk-1 x rk
    # Phi_next= tn.einsum(&#39;ijk,jbid-&gt;kbd&#39;,core_right,Psipp) # shape is rk x  Rk x rk
    # tme1 = datetime.datetime.now()
    # Phi_next = tn.einsum(&#39;lsr,lML,sMNS,rNR-&gt;LSR&#39;,Phi_now,core_left,core_A,core_right)
    # tme1 = datetime.datetime.now() - tme1 
    # tme2 = datetime.datetime.now()
    Phi_next = oe.contract(&#39;lsr,lML,sMNS,rNR-&gt;LSR&#39;,Phi_now,core_left,core_A,core_right)
    # print(oe.contract_path(&#39;lsr,lML,sMNS,rNR-&gt;LSR&#39;,Phi_now,core_left,core_A,core_right))
    # tme2 = datetime.datetime.now() - tme2 
    # print(&#39;\n&gt;&gt;&gt;&gt;&gt;&gt;&gt;&gt;&gt;&gt;&gt;&gt;&gt;&gt;&gt;&gt;&gt;&gt;&gt;&gt;&gt;&gt;&gt;&gt;&gt;&gt;Time1 &#39;,tme1,&#39; time 2&#39;, tme2) 
    return Phi_next

def _compute_phi_bck_rhs(Phi_now,core_b,core):
    &#34;&#34;&#34;
    

    Args:
        Phi_now (torch.tensor): The current phi. Has shape rb_k+1 x r_k+1
        core_b (torch.tensor): The current core of the rhs. Has shape rb_k x N_k x rb_k+1
        core (torch.tensor): The current core. Has shape r_k x N_k x r_k+1

    Returns:
        torch.tensor: The backward phi corresponding to the rhs. Has shape rb_k x r_k
    &#34;&#34;&#34;
    #Phit = tn.einsum(&#39;ij,abj-&gt;iba&#39;,Phi_now,core_b)
    #Phi = tn.einsum(&#39;ijk,kjc-&gt;ic&#39;,core,Phit)
    Phi = oe.contract(&#39;BR,bnB,rnR-&gt;br&#39;,Phi_now,core_b,core)
    return Phi

def _compute_phi_fwd_rhs(Phi_now,core_rhs,core):
    &#34;&#34;&#34;
    

    Args:
        Phi_now (torch.tensor): The current phi. Has shape  rb_k x r_k
        core_b (torch.tensor): The current core of the rhs. Has shape rb_k x N_k+1 x rb_k+1
        core (torch.tensor): The current core. Has shape r_k x N_k x r_k+1

    Returns:
        torch.tensor: The forward computer phi for the rhs. Has shape rb_k+1 x r_k+1
    &#34;&#34;&#34;
    # tmp = tn.einsum(&#39;ij,jbc-&gt;ibc&#39;,Phi_now,core_rhs) # shape rk-1 x Nk x rbk
    # Phi_next = tn.einsum(&#39;ijk,ijc-&gt;kc&#39;,core,tmp)
    Phi_next = oe.contract(&#39;br,bnB,rnR-&gt;BR&#39;, Phi_now, core_rhs, core)
    return Phi_next</code></pre>
</details>
</section>
<section>
</section>
<section>
</section>
<section>
<h2 class="section-title" id="header-functions">Functions</h2>
<dl>
<dt id="torchtt.solvers.amen_solve"><code class="name flex">
<<<<<<< HEAD
<span>def <span class="ident">amen_solve</span></span>(<span>A, b, nswp=22, x0=None, eps=1e-10, rmax=100000, max_full=500, kickrank=4, kick2=0, trunc_norm='res', local_solver=1, local_iterations=40, resets=2, verbose=False, preconditioner=None)</span>
=======
<span>def <span class="ident">amen_solve</span></span>(<span>A, b, nswp=22, x0=None, eps=1e-10, rmax=1024, max_full=500, kickrank=4, kick2=0, trunc_norm='res', local_solver=1, local_iterations=40, resets=2, verbose=False, preconditioner=None, use_cpp=True)</span>
>>>>>>> bd6fa857
</code></dt>
<dd>
<div class="desc"><p>Solve a multilinear system <span><span class="MathJax_Preview">\mathsf{Ax} = \mathsf{b}</span><script type="math/tex">\mathsf{Ax} = \mathsf{b}</script></span> in the Tensor Train format.</p>
<p>This method implements the algorithm from <a href="https://epubs.siam.org/doi/abs/10.1137/140953289">Sergey V Dolgov, Dmitry V Savostyanov, Alternating minimal energy methods for linear systems in higher dimensions</a>.</p>
<h2 id="example">Example</h2>
<pre><code>import torchtt
A = torchtt.random([(4,4),(5,5),(6,6)],[1,2,3,1]) # create random matrix
x = torchtt.random([4,5,6],[1,2,3,1]) # invent a random solution
b = A @ x # compute the rhs
xx = torchtt.solvers.amen_solve(A,b) # solve
print((xx-x).norm()/x.norm()) # error
</code></pre>
<h2 id="args">Args</h2>
<dl>
<dt><strong><code>A</code></strong> :&ensp;<code>torchtt.TT</code></dt>
<dd>the system matrix in TT.</dd>
<dt><strong><code>b</code></strong> :&ensp;<code>torchtt.TT</code></dt>
<dd>the right hand side in TT.</dd>
<dt><strong><code>nswp</code></strong> :&ensp;<code>int</code>, optional</dt>
<dd>number of sweeps. Defaults to 22.</dd>
<dt><strong><code>x0</code></strong> :&ensp;<code>torchtt.TT</code>, optional</dt>
<dd>initial guess. In None is provided the initial guess is a ones tensor. Defaults to None.</dd>
<dt><strong><code>eps</code></strong> :&ensp;<code>float</code>, optional</dt>
<dd>relative residual. Defaults to 1e-10.</dd>
<dt><strong><code>rmax</code></strong> :&ensp;<code>int</code>, optional</dt>
<dd>maximum rank. Defaults to 100000.</dd>
<dt><strong><code>max_full</code></strong> :&ensp;<code>int</code>, optional</dt>
<dd>the maximum size of the core until direct solver is used for the local subproblem. Defaults to 500.</dd>
<dt><strong><code>kickrank</code></strong> :&ensp;<code>int</code>, optional</dt>
<dd>rank enrichment. Defaults to 4.</dd>
<dt><strong><code>kick2</code></strong> :&ensp;<code>int</code>, optional</dt>
<dd>[description]. Defaults to 0.</dd>
<dt><strong><code>trunc_norm</code></strong> :&ensp;<code>str</code>, optional</dt>
<dd>[description]. Defaults to 'res'.</dd>
<dt><strong><code>local_solver</code></strong> :&ensp;<code>int</code>, optional</dt>
<dd>choose local iterative solver: 1 for GMRES and 2 for BiCGSTAB. Defaults to 1.</dd>
<dt><strong><code>local_iterations</code></strong> :&ensp;<code>int</code>, optional</dt>
<dd>number of GMRES iterations for the local subproblems. Defaults to 40.</dd>
<dt><strong><code>resets</code></strong> :&ensp;<code>int</code>, optional</dt>
<dd>number of resets in the GMRES. Defaults to 2.</dd>
<dt><strong><code>verbose</code></strong> :&ensp;<code>bool</code>, optional</dt>
<dd>choose whether to display or not additional information during the runtime. Defaults to True.</dd>
<dt><strong><code>preconditioner</code></strong> :&ensp;<code>string</code>, optional</dt>
<dd>Choose the preconditioner for the local system. Possible values are None, 'c' (central Jacobi preconditioner). No preconditioner is used if None is provided. Defaults to None.</dd>
<dt><strong><code>use_cpp</code></strong> :&ensp;<code>bool</code>, optional</dt>
<dd>use the C++ implementation of AMEn. Defaults to True.</dd>
</dl>
<h2 id="raises">Raises</h2>
<dl>
<dt><code>InvalidArguments</code></dt>
<dd>A and b must be TT instances.</dd>
<dt><code>InvalidArguments</code></dt>
<dd>Invalid preconditioner.</dd>
<dt><code>IncompatibleTypes</code></dt>
<dd>A must be TT-matrix and b must be vector.</dd>
<dt><code>ShapeMismatch</code></dt>
<dd>A is not quadratic.</dd>
<dt><code>ShapeMismatch</code></dt>
<dd>Dimension mismatch.</dd>
</dl>
<h2 id="returns">Returns</h2>
<dl>
<dt><code>torchtt.TT</code></dt>
<dd>the approximation of the solution in TT format.</dd>
</dl></div>
<details class="source">
<summary>
<span>Expand source code</span>
</summary>
<<<<<<< HEAD
<pre><code class="python">def amen_solve(A, b, nswp = 22, x0 = None, eps = 1e-10,rmax = 100000, max_full = 500, kickrank = 4, kick2 = 0, trunc_norm = &#39;res&#39;, local_solver = 1, local_iterations = 40, resets = 2, verbose = False, preconditioner = None):
=======
<pre><code class="python">def amen_solve(A, b, nswp = 22, x0 = None, eps = 1e-10,rmax = 1024, max_full = 500, kickrank = 4, kick2 = 0, trunc_norm = &#39;res&#39;, local_solver = 1, local_iterations = 40, resets = 2, verbose = False, preconditioner = None, use_cpp = True):
>>>>>>> bd6fa857
    &#34;&#34;&#34;
    Solve a multilinear system \(\\mathsf{Ax} = \\mathsf{b}\) in the Tensor Train format.
    
    This method implements the algorithm from [Sergey V Dolgov, Dmitry V Savostyanov, Alternating minimal energy methods for linear systems in higher dimensions](https://epubs.siam.org/doi/abs/10.1137/140953289).

    Example:
        ```
        import torchtt
        A = torchtt.random([(4,4),(5,5),(6,6)],[1,2,3,1]) # create random matrix
        x = torchtt.random([4,5,6],[1,2,3,1]) # invent a random solution
        b = A @ x # compute the rhs
        xx = torchtt.solvers.amen_solve(A,b) # solve
        print((xx-x).norm()/x.norm()) # error
        ```
    
    Args:
        A (torchtt.TT): the system matrix in TT.
        b (torchtt.TT): the right hand side in TT.
        nswp (int, optional): number of sweeps. Defaults to 22.
        x0 (torchtt.TT, optional): initial guess. In None is provided the initial guess is a ones tensor. Defaults to None.
        eps (float, optional): relative residual. Defaults to 1e-10.
        rmax (int, optional): maximum rank. Defaults to 100000.
        max_full (int, optional): the maximum size of the core until direct solver is used for the local subproblem. Defaults to 500.
        kickrank (int, optional): rank enrichment. Defaults to 4.
        kick2 (int, optional): [description]. Defaults to 0.
        trunc_norm (str, optional): [description]. Defaults to &#39;res&#39;.
        local_solver (int, optional): choose local iterative solver: 1 for GMRES and 2 for BiCGSTAB. Defaults to 1.
        local_iterations (int, optional): number of GMRES iterations for the local subproblems. Defaults to 40.
        resets (int, optional): number of resets in the GMRES. Defaults to 2.
        verbose (bool, optional): choose whether to display or not additional information during the runtime. Defaults to True.
        preconditioner (string, optional): Choose the preconditioner for the local system. Possible values are None, &#39;c&#39; (central Jacobi preconditioner). No preconditioner is used if None is provided. Defaults to None.
        use_cpp (bool, optional): use the C++ implementation of AMEn. Defaults to True.

    Raises:
        InvalidArguments: A and b must be TT instances.
        InvalidArguments: Invalid preconditioner.
        IncompatibleTypes: A must be TT-matrix and b must be vector.
        ShapeMismatch: A is not quadratic.
        ShapeMismatch: Dimension mismatch.

    Returns:
        torchtt.TT: the approximation of the solution in TT format.
    &#34;&#34;&#34;
    # perform checks of the input data
    if not (isinstance(A,torchtt.TT) and isinstance(b,torchtt.TT)):
        raise InvalidArguments(&#39;A and b must be TT instances.&#39;)
    if not (A.is_ttm and not b.is_ttm) :
        raise IncompatibleTypes(&#39;A must be TT-matrix and b must be vector.&#39;)
    if A.M != A.N:
        raise ShapeMismatch(&#39;A is not quadratic.&#39;)
    if A.N != b.N:
        raise ShapeMismatch(&#39;Dimension mismatch.&#39;)

    if use_cpp and _flag_use_cpp:
        if x0 == None:
            x_cores = []
            x_R = [1]*(1+len(A.N))
        else:
            x_cores = x0.cores 
            x_R = x0.R
        if preconditioner == None:
            prec = 0
        elif preconditioner == &#39;c&#39;:
            prec = 1
        elif preconditioner == &#39;r&#39;:
            prec = 2
        else:
            raise InvalidArguments(&#34;Invalid preconditioner.&#34;)
        cores = torchttcpp.amen_solve(A.cores, b.cores, x_cores, b.N, A.R, b.R, x_R, nswp, eps, rmax, max_full, kickrank, kick2, local_iterations, resets, verbose, prec)
        return torchtt.TT(list(cores))
    else:
        return _amen_solve_python(A, b, nswp, x0, eps,rmax, max_full, kickrank, kick2, trunc_norm, local_solver, local_iterations, resets, verbose, preconditioner)</code></pre>
</details>
</dd>
<dt id="torchtt.solvers.cpp_enabled"><code class="name flex">
<span>def <span class="ident">cpp_enabled</span></span>(<span>)</span>
</code></dt>
<dd>
<div class="desc"><p>Is the C++ backend enabled?</p>
<h2 id="returns">Returns</h2>
<dl>
<dt><code>bool</code></dt>
<dd>the flag</dd>
</dl></div>
<details class="source">
<summary>
<span>Expand source code</span>
</summary>
<pre><code class="python">def cpp_enabled():
    &#34;&#34;&#34;
    Is the C++ backend enabled?

    Returns:
        bool: the flag
    &#34;&#34;&#34;
    return _flag_use_cpp</code></pre>
</details>
</dd>
</dl>
</section>
<section>
</section>
</article>
<nav id="sidebar">
<h1>Index</h1>
<div class="toc">
<ul></ul>
</div>
<ul id="index">
<li><h3>Super-module</h3>
<ul>
<li><code><a title="torchtt" href="index.html">torchtt</a></code></li>
</ul>
</li>
<li><h3><a href="#header-functions">Functions</a></h3>
<ul class="">
<li><code><a title="torchtt.solvers.amen_solve" href="#torchtt.solvers.amen_solve">amen_solve</a></code></li>
<li><code><a title="torchtt.solvers.cpp_enabled" href="#torchtt.solvers.cpp_enabled">cpp_enabled</a></code></li>
</ul>
</li>
</ul>
</nav>
</main>
<footer id="footer">
<p>Generated by <a href="https://pdoc3.github.io/pdoc" title="pdoc: Python API documentation generator"><cite>pdoc</cite> 0.10.0</a>.</p>
</footer>
</body>
</html><|MERGE_RESOLUTION|>--- conflicted
+++ resolved
@@ -180,14 +180,10 @@
             raise Exception(&#39;Preconditioner &#39;+str(self.prec)+&#39; not defined.&#39;)
         return tn.reshape(w,[-1,1])
 
-<<<<<<< HEAD
-def amen_solve(A, b, nswp = 22, x0 = None, eps = 1e-10,rmax = 100000, max_full = 500, kickrank = 4, kick2 = 0, trunc_norm = &#39;res&#39;, local_solver = 1, local_iterations = 40, resets = 2, verbose = False, preconditioner = None):
-=======
-
-
-
-def amen_solve(A, b, nswp = 22, x0 = None, eps = 1e-10,rmax = 1024, max_full = 500, kickrank = 4, kick2 = 0, trunc_norm = &#39;res&#39;, local_solver = 1, local_iterations = 40, resets = 2, verbose = False, preconditioner = None, use_cpp = True):
->>>>>>> bd6fa857
+
+
+
+def amen_solve(A, b, nswp = 22, x0 = None, eps = 1e-10,rmax = 32768, max_full = 500, kickrank = 4, kick2 = 0, trunc_norm = &#39;res&#39;, local_solver = 1, local_iterations = 40, resets = 2, verbose = False, preconditioner = None, use_cpp = True):
     &#34;&#34;&#34;
     Solve a multilinear system \(\\mathsf{Ax} = \\mathsf{b}\) in the Tensor Train format.
     
@@ -677,11 +673,7 @@
 <h2 class="section-title" id="header-functions">Functions</h2>
 <dl>
 <dt id="torchtt.solvers.amen_solve"><code class="name flex">
-<<<<<<< HEAD
-<span>def <span class="ident">amen_solve</span></span>(<span>A, b, nswp=22, x0=None, eps=1e-10, rmax=100000, max_full=500, kickrank=4, kick2=0, trunc_norm='res', local_solver=1, local_iterations=40, resets=2, verbose=False, preconditioner=None)</span>
-=======
-<span>def <span class="ident">amen_solve</span></span>(<span>A, b, nswp=22, x0=None, eps=1e-10, rmax=1024, max_full=500, kickrank=4, kick2=0, trunc_norm='res', local_solver=1, local_iterations=40, resets=2, verbose=False, preconditioner=None, use_cpp=True)</span>
->>>>>>> bd6fa857
+<span>def <span class="ident">amen_solve</span></span>(<span>A, b, nswp=22, x0=None, eps=1e-10, rmax=32768, max_full=500, kickrank=4, kick2=0, trunc_norm='res', local_solver=1, local_iterations=40, resets=2, verbose=False, preconditioner=None, use_cpp=True)</span>
 </code></dt>
 <dd>
 <div class="desc"><p>Solve a multilinear system <span><span class="MathJax_Preview">\mathsf{Ax} = \mathsf{b}</span><script type="math/tex">\mathsf{Ax} = \mathsf{b}</script></span> in the Tensor Train format.</p>
@@ -751,11 +743,7 @@
 <summary>
 <span>Expand source code</span>
 </summary>
-<<<<<<< HEAD
-<pre><code class="python">def amen_solve(A, b, nswp = 22, x0 = None, eps = 1e-10,rmax = 100000, max_full = 500, kickrank = 4, kick2 = 0, trunc_norm = &#39;res&#39;, local_solver = 1, local_iterations = 40, resets = 2, verbose = False, preconditioner = None):
-=======
-<pre><code class="python">def amen_solve(A, b, nswp = 22, x0 = None, eps = 1e-10,rmax = 1024, max_full = 500, kickrank = 4, kick2 = 0, trunc_norm = &#39;res&#39;, local_solver = 1, local_iterations = 40, resets = 2, verbose = False, preconditioner = None, use_cpp = True):
->>>>>>> bd6fa857
+<pre><code class="python">def amen_solve(A, b, nswp = 22, x0 = None, eps = 1e-10,rmax = 32768, max_full = 500, kickrank = 4, kick2 = 0, trunc_norm = &#39;res&#39;, local_solver = 1, local_iterations = 40, resets = 2, verbose = False, preconditioner = None, use_cpp = True):
     &#34;&#34;&#34;
     Solve a multilinear system \(\\mathsf{Ax} = \\mathsf{b}\) in the Tensor Train format.
     
